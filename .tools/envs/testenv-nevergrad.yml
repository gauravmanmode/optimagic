---
name: optimagic
channels:
  - conda-forge
  - nodefaults
dependencies:
  - cyipopt>=1.4.0  # dev, tests
  - pygmo>=2.19.0  # dev, tests, docs
  - nlopt  # dev, tests, docs
  - pip  # dev, tests, docs
  - pytest  # dev, tests
  - pytest-cov  # tests
  - pytest-xdist  # dev, tests
  - statsmodels  # dev, tests
  - cloudpickle  # run, tests
  - joblib  # run, tests
  - numpy >= 2  # run, tests
  - pandas  # run, tests
  - plotly>=6.2  # run, tests
  - pybaum>=0.1.2  # run, tests
  - scipy>=1.2.1  # run, tests
  - sqlalchemy  # run, tests
  - seaborn  # dev, tests
  - mypy=1.14.1  # dev, tests
  - pyyaml  # dev, tests
  - jinja2  # dev, tests
  - annotated-types  # dev, tests
  - iminuit  # dev, tests
  - cma  # dev, tests
  - pygad  # dev, tests
  - pip:  # dev, tests, docs
      - DFO-LS>=1.5.3  # dev, tests
      - Py-BOBYQA  # dev, tests
      - fides==0.7.4  # dev, tests
      - kaleido>=1.0  # dev, tests
<<<<<<< HEAD
=======
      - bayes_optim  # dev, tests
      - gradient_free_optimizers  # dev, tests
>>>>>>> 38128500
      - pandas-stubs  # dev, tests
      - types-cffi  # dev, tests
      - types-openpyxl  # dev, tests
      - types-jinja2  # dev, tests
      - sqlalchemy-stubs  # dev, tests
      - sphinxcontrib-mermaid  # dev, tests, docs
<<<<<<< HEAD
      - -e ../../
      - nevergrad
      - bayesian_optimization==1.4.0
=======
      - bayesian_optimization==1.4.0
      - nevergrad
      - -e ../../
>>>>>>> 38128500
<|MERGE_RESOLUTION|>--- conflicted
+++ resolved
@@ -33,23 +33,13 @@
       - Py-BOBYQA  # dev, tests
       - fides==0.7.4  # dev, tests
       - kaleido>=1.0  # dev, tests
-<<<<<<< HEAD
-=======
-      - bayes_optim  # dev, tests
       - gradient_free_optimizers  # dev, tests
->>>>>>> 38128500
       - pandas-stubs  # dev, tests
       - types-cffi  # dev, tests
       - types-openpyxl  # dev, tests
       - types-jinja2  # dev, tests
       - sqlalchemy-stubs  # dev, tests
       - sphinxcontrib-mermaid  # dev, tests, docs
-<<<<<<< HEAD
       - -e ../../
-      - nevergrad
       - bayesian_optimization==1.4.0
-=======
-      - bayesian_optimization==1.4.0
-      - nevergrad
-      - -e ../../
->>>>>>> 38128500
+      - nevergrad